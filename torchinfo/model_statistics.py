--- conflicted
+++ resolved
@@ -131,14 +131,6 @@
         units_used, converted_num = ModelStatistics.to_readable(num, units)
         if isinstance(converted_num, float) and converted_num.is_integer():
             converted_num = int(converted_num)
-<<<<<<< HEAD
         units_display = "" if units_used == Units.NONE else f" ({units_used.value}{"B" if is_bytes else ""})"
-=======
-        units_display = (
-            ""
-            if units_used == Units.NONE
-            else f" ({units_used.value}{'B' if bytes else ''})"
-        )
->>>>>>> 288dc73d
         fmt = "d" if isinstance(converted_num, int) else ".2f"
         return f"{units_display}: {converted_num:,{fmt}}"