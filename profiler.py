--- conflicted
+++ resolved
@@ -2,13 +2,8 @@
 import pstats
 import random
 
-<<<<<<< HEAD
-import torchvision  # type: ignore[import-untyped]  # pylint: disable=unused-import  # noqa: F401, E501
-from tqdm import trange  # pylint: disable=unused-import  # noqa: F401
-=======
 import torchvision  # type: ignore[import-untyped]  # noqa: F401
 from tqdm import trange  # noqa: F401
->>>>>>> 80d3e673
 
 from torchinfo import summary  # noqa: F401
 
